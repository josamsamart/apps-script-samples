--- conflicted
+++ resolved
@@ -69,29 +69,6 @@
  * recently sent message, then logs all the message IDs
  * that have changed since that message was sent.
  */
-<<<<<<< HEAD
-function logRecentHistory() {
-  // Get the history ID associated with the most recent
-  // sent message.
-  var sent = Gmail.Users.Threads.list('me', {
-    q: 'label:sent',
-    maxResults: 1
-  });
-  if (!sent.threads || !sent.threads[0]) {
-    Logger.log('No sent threads found.');
-    return;
-  }
-  var historyId = sent.threads[0].historyId;
-
-  // Log the ID of each message changed since the most
-  // recent message was sent.
-  var pageToken;
-  var changed = [];
-  do {
-    var recordList = Gmail.Users.History.list('me', {
-      startHistoryId: historyId,
-      pageToken: pageToken
-=======
 function logRecentHistory () {
   try{
     // Get the history ID associated with the most recent
@@ -99,7 +76,6 @@
     const sent = Gmail.Users.Threads.list('me', {
         q: 'label:sent',
         maxResults: 1
->>>>>>> 610b7e6b
     });
     if (!sent.threads || !sent.threads[0]) {
       Logger.log('No sent threads found.');
@@ -139,14 +115,10 @@
 }
 // [END gmail_history]
 
-<<<<<<< HEAD
-// [START apps_script_gmail_raw]
+// [START gmail_raw]
 /**
  * Logs the raw message content for the most recent message in gmail.
  */
-=======
-// [START gmail_raw]
->>>>>>> 610b7e6b
 function getRawMessage() {
   try{
     const messageId = Gmail.Users.Messages.list('me').messages[0].id;
