<<<<<<< HEAD
To run, you must set up your GCP project to use the Forms API.
See: https://developers.google.com/forms/api/
=======
# Forms API

The Google Forms API is currently in Restricted Beta. To use the API and these
samples prior to General Availability, your Google Cloud project must be
allowlisted. To request that your project be allowlisted, complete the
[Early Adopter Program application](https://developers.google.com/forms/api/eap).
>>>>>>> 2f16cc57
<|MERGE_RESOLUTION|>--- conflicted
+++ resolved
@@ -1,11 +1,4 @@
-<<<<<<< HEAD
-To run, you must set up your GCP project to use the Forms API.
-See: https://developers.google.com/forms/api/
-=======
 # Forms API
 
-The Google Forms API is currently in Restricted Beta. To use the API and these
-samples prior to General Availability, your Google Cloud project must be
-allowlisted. To request that your project be allowlisted, complete the
-[Early Adopter Program application](https://developers.google.com/forms/api/eap).
->>>>>>> 2f16cc57
+To run, you must set up your GCP project to use the Forms API.
+See: https://developers.google.com/forms/api/